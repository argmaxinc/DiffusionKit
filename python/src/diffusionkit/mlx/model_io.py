--- conflicted
+++ resolved
@@ -712,11 +712,7 @@
     hf_hub_download(key, "config.json")
     weights = mx.load(flux_weights_ckpt)
 
-<<<<<<< HEAD
-    if model_key in ["FLUX.1-schnell", "FLUX.1-dev"]:
-=======
-    if model_key == "argmaxinc/mlx-FLUX.1-schnell":
->>>>>>> c8083cc2
+    if model_key in ["argmaxinc/mlx-FLUX.1-schnell", "argmaxinc/mlx-FLUX.1-dev"]:
         weights = flux_state_dict_adjustments(
             weights,
             prefix="",
